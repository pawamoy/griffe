"""This module contains the code allowing to load modules from specific git commits.

```python
from griffe.git import load_git

# where `repo` is the folder *containing* `.git`
old_api = load_git("my_module", commit="v0.1.0", repo="path/to/repo")
```
"""

from __future__ import annotations

import os
import shutil
import subprocess
from contextlib import contextmanager
from pathlib import Path
from tempfile import TemporaryDirectory
from typing import TYPE_CHECKING, Any, Iterator, Sequence

from griffe import loader
from griffe.exceptions import GitError

if TYPE_CHECKING:
    from griffe.collections import LinesCollection, ModulesCollection
    from griffe.dataclasses import Object
    from griffe.docstrings.parsers import Parser
    from griffe.extensions import Extensions


WORKTREE_PREFIX = "griffe-worktree-"


def _assert_git_repo(repo: str | Path) -> None:
    if not shutil.which("git"):
        raise RuntimeError("Could not find git executable. Please install git.")

    try:
        subprocess.run(
            ["git", "-C", str(repo), "rev-parse", "--is-inside-work-tree"],
            check=True,
            stdout=subprocess.DEVNULL,
            stderr=subprocess.DEVNULL,
        )
    except subprocess.CalledProcessError as err:
        raise OSError(f"Not a git repository: {repo}") from err


def _get_latest_tag(path: str | Path) -> str:
    if isinstance(path, str):
        path = Path(path)
    if not path.is_dir():
        path = path.parent
    process = subprocess.run(
        ["git", "tag", "-l", "--sort=-committerdate"],
        cwd=path,
        text=True,
        stdout=subprocess.PIPE,
        stderr=subprocess.STDOUT,
        check=False,
    )
    output = process.stdout.strip()
    if process.returncode != 0 or not output:
        raise GitError(f"Cannot list Git tags in {path}: {output or 'no tags'}")
    return output.split("\n", 1)[0]


def _get_repo_root(path: str | Path) -> str:
    if isinstance(path, str):
        path = Path(path)
    if not path.is_dir():
        path = path.parent
    output = subprocess.check_output(
        ["git", "rev-parse", "--show-toplevel"],
        cwd=path,
    )
    return output.decode().strip()


@contextmanager
def _tmp_worktree(repo: str | Path = ".", ref: str = "HEAD") -> Iterator[Path]:
    """Context manager that checks out the given reference in the given repository to a temporary worktree.

    Parameters:
        repo: Path to the repository (i.e. the directory *containing* the `.git` directory)
        ref: A Git reference such as a commit, tag or branch.

    Yields:
        The path to the temporary worktree.

    Raises:
        OSError: If `repo` is not a valid `.git` repository
        RuntimeError: If the `git` executable is unavailable, or if it cannot create a worktree
    """
    _assert_git_repo(repo)
    repo_name = Path(repo).resolve().name
    with TemporaryDirectory(prefix=f"{WORKTREE_PREFIX}{repo_name}-{ref}-") as tmp_dir:
        branch = f"griffe_{ref}"
        location = os.path.join(tmp_dir, branch)
        process = subprocess.run(
            ["git", "-C", repo, "worktree", "add", "-b", branch, location, ref],
            capture_output=True,
            check=False,
        )
        if process.returncode:
            raise RuntimeError(f"Could not create git worktree: {process.stderr.decode()}")

        try:
            yield Path(location)
        finally:
            subprocess.run(["git", "-C", repo, "worktree", "remove", branch], stdout=subprocess.DEVNULL, check=False)
            subprocess.run(["git", "-C", repo, "worktree", "prune"], stdout=subprocess.DEVNULL, check=False)
            subprocess.run(["git", "-C", repo, "branch", "-D", branch], stdout=subprocess.DEVNULL, check=False)


def load_git(
    objspec: str | Path | None = None,
    /,
    *,
    ref: str = "HEAD",
    repo: str | Path = ".",
    submodules: bool = True,
    extensions: Extensions | None = None,
    search_paths: Sequence[str | Path] | None = None,
    docstring_parser: Parser | None = None,
    docstring_options: dict[str, Any] | None = None,
    lines_collection: LinesCollection | None = None,
    modules_collection: ModulesCollection | None = None,
    # TODO: Remove at some point.
    module: str | Path | None = None,
    allow_inspection: bool = True,
<<<<<<< HEAD
) -> Object:
=======
    find_stubs_package: bool = False,
) -> Module:
>>>>>>> 6e55f3bd
    """Load and return a module from a specific Git reference.

    This function will create a temporary
    [git worktree](https://git-scm.com/docs/git-worktree) at the requested reference
    before loading `module` with [`griffe.load`][griffe.loader.load].

    This function requires that the `git` executable is installed.

    Parameters:
        objspec: The Python path of an object, or file path to a module.
        ref: A Git reference such as a commit, tag or branch.
        repo: Path to the repository (i.e. the directory *containing* the `.git` directory)
        submodules: Whether to recurse on the submodules.
            This parameter only makes sense when loading a package (top-level module).
        extensions: The extensions to use.
        search_paths: The paths to search into (relative to the repository root).
        docstring_parser: The docstring parser to use. By default, no parsing is done.
        docstring_options: Additional docstring parsing options.
        lines_collection: A collection of source code lines.
        modules_collection: A collection of modules.
        allow_inspection: Whether to allow inspecting modules when visiting them is not possible.
<<<<<<< HEAD
        module: Deprecated. Use `objspec` positional-only parameter instead.
=======
        find_stubs_package: Whether to search for stubs-only package.
            If both the package and its stubs are found, they'll be merged together.
            If only the stubs are found, they'll be used as the package itself.
>>>>>>> 6e55f3bd

    Returns:
        A Griffe object.
    """
    with _tmp_worktree(repo, ref) as worktree:
        search_paths = [worktree / path for path in search_paths or ["."]]
        if isinstance(objspec, Path):
            objspec = worktree / objspec
        # TODO: Remove at some point.
        if isinstance(module, Path):
            module = worktree / module
        return loader.load(
            objspec,
            submodules=submodules,
            try_relative_path=False,
            extensions=extensions,
            search_paths=search_paths,
            docstring_parser=docstring_parser,
            docstring_options=docstring_options,
            lines_collection=lines_collection,
            modules_collection=modules_collection,
            allow_inspection=allow_inspection,
<<<<<<< HEAD
            # TODO: Remove at some point.
            module=module,
=======
            find_stubs_package=find_stubs_package,
>>>>>>> 6e55f3bd
        )


__all__ = ["load_git"]<|MERGE_RESOLUTION|>--- conflicted
+++ resolved
@@ -126,15 +126,11 @@
     docstring_options: dict[str, Any] | None = None,
     lines_collection: LinesCollection | None = None,
     modules_collection: ModulesCollection | None = None,
+    allow_inspection: bool = True,
+    find_stubs_package: bool = False,
     # TODO: Remove at some point.
     module: str | Path | None = None,
-    allow_inspection: bool = True,
-<<<<<<< HEAD
 ) -> Object:
-=======
-    find_stubs_package: bool = False,
-) -> Module:
->>>>>>> 6e55f3bd
     """Load and return a module from a specific Git reference.
 
     This function will create a temporary
@@ -156,13 +152,10 @@
         lines_collection: A collection of source code lines.
         modules_collection: A collection of modules.
         allow_inspection: Whether to allow inspecting modules when visiting them is not possible.
-<<<<<<< HEAD
-        module: Deprecated. Use `objspec` positional-only parameter instead.
-=======
         find_stubs_package: Whether to search for stubs-only package.
             If both the package and its stubs are found, they'll be merged together.
             If only the stubs are found, they'll be used as the package itself.
->>>>>>> 6e55f3bd
+        module: Deprecated. Use `objspec` positional-only parameter instead.
 
     Returns:
         A Griffe object.
@@ -185,12 +178,9 @@
             lines_collection=lines_collection,
             modules_collection=modules_collection,
             allow_inspection=allow_inspection,
-<<<<<<< HEAD
+            find_stubs_package=find_stubs_package,
             # TODO: Remove at some point.
             module=module,
-=======
-            find_stubs_package=find_stubs_package,
->>>>>>> 6e55f3bd
         )
 
 
